import time
import sys
import os
from pathlib import Path

# Add parent directory to Python path for imports
sys.path.insert(0, str(Path(__file__).parent.parent))

from models import (
    MitigationBatch, Mitigation, OrchestratorResponse
)
import json
import asyncio
import httpx  # For making async API calls to Groq
from datetime import datetime, timezone
from uuid import uuid4
<<<<<<< HEAD
from pathlib import Path
import sys

# Add parent directory to path to import rag module
sys.path.append(str(Path(__file__).parent.parent))
=======
>>>>>>> fbb52a3a

from dotenv import load_dotenv
from uagents import Agent, Context
from typing import List, Dict, Optional

# Import ChromaDB RAG implementation
from rag.simple_rag import SimpleRAG

load_dotenv()

# SETUP
GROQ_API_KEY = os.environ.get("GROQ_API_KEY")

agent = Agent(
    name="Calibration Agent",
    seed="Calibration Agent Seed 23324324",
    port=8005,
    mailbox=True,
    publish_agent_details=True
)

# Create a persistent async client for Groq API calls
http_client = httpx.AsyncClient()

# Initialize ChromaDB RAG - connects to separate ChromaDB service via HTTP
rag = SimpleRAG()

# CALIBRATION AGENT PROMPT
CALIBRATION_PROMPT = """You are an AI Calibration Agent responsible for fine-tuning security mitigations based on historical effectiveness data.

Your role:
1. Review the recommended mitigation from a specialist agent (Auth, Search, or General)
2. Analyze similar past mitigations from the RAG database (ChromaDB)
3. Decide whether to AMPLIFY, DOWNGRADE, or KEEP the mitigation based on historical effectiveness
4. Provide clear reasoning for your decision

Available mitigation levels (in order of severity):
- delay: Small request delay (100-500ms) - Severity: low
- captcha: CAPTCHA challenge required - Severity: medium
- temp_block: Temporary block (15-60 min) - Severity: high
- ban: Permanent ban - Severity: critical

Decision guidelines:
- AMPLIFY: If similar past mitigations were ineffective (<50% effectiveness) → increase severity
- DOWNGRADE: If similar past mitigations were overly effective (>80% effectiveness, all successful) → decrease severity to reduce friction
- KEEP_ORIGINAL: If historical data shows moderate effectiveness (50-80%) or no data available

Consider:
- Average effectiveness of similar cases
- Number of similar cases (higher = more confidence)
- Severity of the threat
- User experience vs security trade-offs

Output format - Return ONLY valid JSON:
{
  "decision": "AMPLIFY|DOWNGRADE|KEEP_ORIGINAL",
  "calibrated_severity": "low|medium|high|critical",
  "calibrated_mitigation": "delay|captcha|temp_block|ban",
  "reasoning": "Brief explanation of your decision based on the historical data",
  "confidence": "low|medium|high"
}
"""


@agent.on_event("startup")
async def startup(ctx: Context):
    ctx.logger.info("[CALIBRATION] Calibration Agent online with AI-powered RAG")
    ctx.logger.info(f"[CALIBRATION] Using Groq LLM for intelligent mitigation calibration")
    chromadb_url = os.getenv("CHROMADB_URL", "http://localhost:8006")
    ctx.logger.info(f"[CALIBRATION] Connected to ChromaDB service at: {chromadb_url}")
    ctx.logger.info(f"[CALIBRATION] Vector embeddings enabled for semantic search")
    ctx.logger.info(f"[CALIBRATION] Agent address: {agent.address}")
    if not GROQ_API_KEY:
        ctx.logger.warning("[CALIBRATION] ⚠️  GROQ_API_KEY not found - calibration will fail!")


@agent.on_message(model=MitigationBatch)
async def handle_mitigation_batch(ctx: Context, sender: str, batch: MitigationBatch):
    """
    Handle incoming mitigation recommendations from specialist agents.
    
    Workflow:
    1. Query ChromaDB for similar past mitigations using vector similarity (RAG)
    2. Analyze effectiveness of similar mitigations using Groq LLM
    3. Amplify or downgrade the mitigation based on historical data
    4. Save the calibrated mitigation to ChromaDB with vector embeddings
    5. Apply the final mitigation to Redis
    """
    ctx.logger.info(f"[CALIBRATION] ✓ Received {len(batch.mitigations)} mitigations from {batch.source_agent} agent")
    
    # Process each mitigation
    for i, mitigation in enumerate(batch.mitigations, 1):
        ctx.logger.info(f"\n[CALIBRATION] {'='*70}")
        ctx.logger.info(f"[CALIBRATION] Processing Mitigation {i}/{len(batch.mitigations)}")
        ctx.logger.info(f"[CALIBRATION] {'='*70}")
        ctx.logger.info(
            f"[CALIBRATION]   Original: {mitigation.entity_type} {mitigation.entity} "
            f"-> {mitigation.mitigation} (severity: {mitigation.severity})"
        )
        ctx.logger.info(f"[CALIBRATION]   Reason: {mitigation.reason}")
        
        # STEP 1: Query ChromaDB for similar past mitigations
        ctx.logger.info(f"\n[CALIBRATION] 🔍 STEP 1: Querying ChromaDB for similar cases...")
        similar_cases = await query_chromadb(ctx, mitigation.reason, mitigation.entity)
        
        if similar_cases:
            ctx.logger.info(f"[CALIBRATION]   ✓ Found {len(similar_cases)} similar past cases")
            for j, case in enumerate(similar_cases[:3], 1):
                ctx.logger.info(f"[CALIBRATION]     {j}. {case['mitigation']} → Result: {case['result']} (Effectiveness: {case['effectiveness']}%)")
        else:
            ctx.logger.info(f"[CALIBRATION]   ℹ️  No similar cases found (first-time scenario)")
        
        # STEP 2: Analyze and calibrate
        ctx.logger.info(f"\n[CALIBRATION] ⚖️  STEP 2: Analyzing and calibrating mitigation...")
        calibrated_mitigation, calibration_reasoning = await calibrate_with_rag(
            ctx, mitigation, similar_cases
        )
        
        ctx.logger.info(f"[CALIBRATION]   Decision: {calibration_reasoning['decision']}")
        ctx.logger.info(f"[CALIBRATION]   Reasoning: {calibration_reasoning['reasoning']}")
        ctx.logger.info(
            f"[CALIBRATION]   Calibrated: {calibrated_mitigation.entity_type} {calibrated_mitigation.entity} "
            f"-> {calibrated_mitigation.mitigation} (severity: {calibrated_mitigation.severity})"
        )
        
        # STEP 3: Save to ChromaDB
        ctx.logger.info(f"\n[CALIBRATION] 💾 STEP 3: Saving to ChromaDB for future reference...")
        await save_to_chromadb(ctx, calibrated_mitigation, calibration_reasoning)
        ctx.logger.info(f"[CALIBRATION]   ✓ Saved to ChromaDB")
        
        # STEP 4: Apply to Redis
        ctx.logger.info(f"\n[CALIBRATION] 🔧 STEP 4: Applying mitigation to Redis...")
        await apply_to_redis(ctx, calibrated_mitigation)
        ctx.logger.info(f"[CALIBRATION]   ✓ Applied to Redis")
        
        ctx.logger.info(f"[CALIBRATION] {'='*70}\n")
    
    ctx.logger.info(f"[CALIBRATION] ✅ All {len(batch.mitigations)} mitigations processed and applied")
    
    # Send acknowledgment back
    await ctx.send(sender, OrchestratorResponse(success=True))


async def query_chromadb(ctx: Context, reason: str, entity: str) -> List[Dict]:
    """
    Query ChromaDB for similar past mitigations using vector similarity search (RAG).
    Uses semantic embeddings to find similar threat patterns.
    """
    try:
        # Build semantic query combining reason and entity context
        query_text = f"{reason} affecting {entity}"
        
        # Use RAG to find semantically similar past incidents
        similar_items = await rag.query_items(query_text, k=5)
        
        if not similar_items:
            ctx.logger.info(f"[CALIBRATION]   No similar cases found in ChromaDB")
            return []
        
        # Transform RAG results to calibration format
        similar_cases = []
        for item in similar_items:
            metadata = item.get("metadata", {})
            similar_cases.append({
                "id": item.get("id"),
                "entity_type": metadata.get("entity_type"),
                "entity": metadata.get("entity"),
                "severity": metadata.get("severity"),
                "mitigation": metadata.get("mitigation"),
                "reason": item.get("text"),  # The reasoning text (embedded)
                "source_agent": metadata.get("source_agent"),
                "effectiveness": metadata.get("effectiveness"),
                "result": metadata.get("result", "pending"),
                "similarity_score": item.get("score", 0.0),
                "timestamp": metadata.get("timestamp")
            })
        
        ctx.logger.info(f"[CALIBRATION]   Found {len(similar_cases)} semantically similar cases")
        return similar_cases
        
    except Exception as e:
        ctx.logger.error(f"[CALIBRATION] Error querying ChromaDB: {e}")
        import traceback
        ctx.logger.error(f"[CALIBRATION] Traceback: {traceback.format_exc()}")
        return []


async def calibrate_with_rag(ctx: Context, mitigation: Mitigation, similar_cases: List[Dict]) -> tuple[Mitigation, Dict]:
    """
    Use RAG + LLM (Groq) to amplify or downgrade mitigation based on historical effectiveness.
    
    Returns: (calibrated_mitigation, reasoning_dict)
    """
    original_severity = mitigation.severity
    original_mitigation_type = mitigation.mitigation
    
    # Filter out cases with None effectiveness (pending results)
    cases_with_results = [case for case in similar_cases if case.get("effectiveness") is not None]
    
    # Prepare context for LLM
    if not cases_with_results:
        historical_context = "No historical data available for similar cases."
        avg_effectiveness = None
        total_cases = 0
    else:
        total_cases = len(cases_with_results)
        avg_effectiveness = sum(case.get("effectiveness", 0) for case in cases_with_results) / total_cases
        effective_count = sum(1 for case in cases_with_results if case.get("effectiveness", 0) >= 70)
        
        # Format historical cases for LLM
        historical_context = f"Historical Analysis of {total_cases} similar cases:\n"
        historical_context += f"- Average effectiveness: {avg_effectiveness:.1f}%\n"
        historical_context += f"- Highly effective (≥70%): {effective_count}/{total_cases}\n\n"
        historical_context += "Past mitigation details:\n"
        
        for i, case in enumerate(cases_with_results[:5], 1):
            historical_context += f"{i}. Mitigation: {case.get('mitigation', 'unknown')} (Severity: {case.get('severity', 'unknown')})\n"
            historical_context += f"   Result: {case.get('result', 'unknown')}\n"
            historical_context += f"   Effectiveness: {case.get('effectiveness', 0)}%\n"
            historical_context += f"   Reason: {case.get('reason', 'N/A')[:100]}\n\n"
        
        ctx.logger.info(f"[CALIBRATION]   RAG Context: {total_cases} cases, avg {avg_effectiveness:.1f}% effectiveness")
    
    # Build user prompt with mitigation details and historical context
    user_prompt = f"""CURRENT MITIGATION TO CALIBRATE:
Entity Type: {mitigation.entity_type}
Entity: {mitigation.entity}
Original Severity: {original_severity}
Original Mitigation: {original_mitigation_type}
Threat Reason: {mitigation.reason}
Source Agent: {mitigation.source_agent}

HISTORICAL DATA (RAG):
{historical_context}

Based on this historical effectiveness data, decide whether to AMPLIFY, DOWNGRADE, or KEEP_ORIGINAL for this mitigation.
Return your decision in the specified JSON format."""

    try:
        # Call Groq API
        ctx.logger.info(f"[CALIBRATION] Calling Groq for AI-powered calibration decision...")
        
        headers = {
            'Content-Type': 'application/json',
            'Authorization': f'Bearer {GROQ_API_KEY}'
        }
        
        payload = {
            "model": "llama-3.1-8b-instant",
            "messages": [
                {"role": "system", "content": CALIBRATION_PROMPT},
                {"role": "user", "content": user_prompt}
            ],
            "temperature": 0.3,  # Lower temperature for more consistent decisions
            "response_format": {"type": "json_object"}
        }
        
        response = await http_client.post(
            "https://api.groq.com/openai/v1/chat/completions",
            headers=headers,
            json=payload,
            timeout=30.0
        )
        
        if response.status_code != 200:
            ctx.logger.error(f"[CALIBRATION] Groq API error {response.status_code}: {response.text}")
            # Fallback: keep original
            return mitigation, {
                "decision": "KEEP_ORIGINAL",
                "reasoning": "API error - keeping original mitigation",
                "confidence": "low",
                "error": f"Groq API returned {response.status_code}"
            }
        
        result = response.json()
        llm_output = result['choices'][0]['message']['content']
        
        # Parse LLM decision
        try:
            decision_data = json.loads(llm_output)
        except json.JSONDecodeError as e:
            ctx.logger.error(f"[CALIBRATION] Failed to parse LLM response: {e}")
            ctx.logger.error(f"[CALIBRATION] Response was: {llm_output[:200]}")
            # Fallback
            return mitigation, {
                "decision": "KEEP_ORIGINAL",
                "reasoning": "Failed to parse LLM response - keeping original",
                "confidence": "low"
            }
        
        # Extract calibrated values
        decision = decision_data.get("decision", "KEEP_ORIGINAL")
        new_severity = decision_data.get("calibrated_severity", original_severity)
        new_mitigation_type = decision_data.get("calibrated_mitigation", original_mitigation_type)
        reasoning = decision_data.get("reasoning", "No reasoning provided")
        confidence = decision_data.get("confidence", "medium")
        
        ctx.logger.info(f"[CALIBRATION] 🤖 LLM Decision: {decision}")
        ctx.logger.info(f"[CALIBRATION] 💭 Reasoning: {reasoning}")
        
        # Create calibrated mitigation
        calibrated = Mitigation(
            entity_type=mitigation.entity_type,
            entity=mitigation.entity,
            severity=new_severity,
            mitigation=new_mitigation_type,
            reason=mitigation.reason,
            source_agent=mitigation.source_agent
        )
        
        calibration_reasoning = {
            "decision": decision,
            "reasoning": reasoning,
            "confidence": confidence,
            "cases_analyzed": total_cases,
            "avg_effectiveness": round(avg_effectiveness, 1) if avg_effectiveness else None,
            "original_severity": original_severity,
            "calibrated_severity": new_severity,
            "original_mitigation": original_mitigation_type,
            "calibrated_mitigation": new_mitigation_type,
            "llm_used": True
        }
        
        return calibrated, calibration_reasoning
        
    except httpx.RequestError as e:
        ctx.logger.error(f"[CALIBRATION] HTTP error calling Groq: {e}")
        # Fallback to original
        return mitigation, {
            "decision": "KEEP_ORIGINAL",
            "reasoning": f"Network error - keeping original mitigation: {str(e)}",
            "confidence": "low",
            "error": str(e)
        }
    except Exception as e:
        ctx.logger.error(f"[CALIBRATION] Unexpected error: {e}")
        return mitigation, {
            "decision": "KEEP_ORIGINAL",
            "reasoning": f"Unexpected error - keeping original mitigation: {str(e)}",
            "confidence": "low",
            "error": str(e)
        }


async def save_to_chromadb(ctx: Context, mitigation: Mitigation, calibration_reasoning: Dict):
    """
    Save the calibrated mitigation to ChromaDB with semantic reasoning.
    This creates vector embeddings for future RAG queries.
    """
    try:
        # Map severity to numeric (1-5) for ChromaDB
        severity_map = {"low": 2, "medium": 3, "high": 4, "critical": 5}
        severity_numeric = severity_map.get(mitigation.severity, 3)
        
        # Build comprehensive reasoning text that will be embedded (vectorized)
        # This is what ChromaDB will use for semantic similarity matching
        reasoning_text = f"""
Threat: {mitigation.reason}
Mitigation Applied: {mitigation.mitigation} (severity: {mitigation.severity})
Entity Type: {mitigation.entity_type}
Source Agent: {mitigation.source_agent}
Calibration Decision: {calibration_reasoning["decision"]}
Reasoning: {calibration_reasoning["reasoning"]}
Confidence: {calibration_reasoning["confidence"]}
        """.strip()
        
        # Store structured data in metadata (not embedded, but stored alongside)
        metadata = {
            "entity_type": mitigation.entity_type,
            "entity": mitigation.entity,
            "severity": mitigation.severity,
            "mitigation": mitigation.mitigation,
            "source_agent": mitigation.source_agent,
            "calibration_decision": calibration_reasoning["decision"],
            "calibration_confidence": calibration_reasoning["confidence"],
            "result": "pending",  # Will be "resolved", "escalated", "false_positive", etc.
            "timestamp": datetime.now(timezone.utc).isoformat()
        }
        # Don't include effectiveness if None - will be added later when we have feedback
        if calibration_reasoning.get("effectiveness") is not None:
            metadata["effectiveness"] = calibration_reasoning["effectiveness"]
        
        # Save to ChromaDB with vector embeddings
        # The reasoning_text gets embedded for semantic search
        item_id = await rag.add_item(
            reasoning=reasoning_text,
            user=mitigation.entity if mitigation.entity_type == "user" else "system",
            ip=mitigation.entity if mitigation.entity_type == "ip" else "0.0.0.0",
            severity=severity_numeric,
            metadata=metadata
        )
        
        ctx.logger.info(f"[CALIBRATION]   Saved to ChromaDB with ID: {item_id[:8]}...")
        ctx.logger.info(f"[CALIBRATION]   Vector embedding created for semantic search")
        
    except Exception as e:
        ctx.logger.error(f"[CALIBRATION] Error saving to ChromaDB: {e}")
        import traceback
        ctx.logger.error(f"[CALIBRATION] Traceback: {traceback.format_exc()}")


async def apply_to_redis(ctx: Context, mitigation: Mitigation):
    """
    Apply the final mitigation to Redis so middleware can enforce it.
    
    Redis keys:
    - mitigation:ip:{ip_address} -> severity level (1-4)
    - mitigation:user:{username} -> severity level (1-4)
    """
    try:
        from db.redis import redis_client
        
        # Map severity to numeric level
        severity_map = {"low": 1, "medium": 2, "high": 3, "critical": 4}
        severity_level = severity_map.get(mitigation.severity, 2)
        
        # Apply to Redis based on entity type
        if mitigation.entity_type == "ip":
            key = f"mitigation:ip:{mitigation.entity}"
            await redis_client.set_value(key, str(severity_level), expiry=3600)  # 1 hour TTL
            ctx.logger.info(f"[CALIBRATION]   Set Redis: {key} = {severity_level} (TTL: 1h)")
            
        elif mitigation.entity_type == "user":
            key = f"mitigation:user:{mitigation.entity}"
            await redis_client.set_value(key, str(severity_level), expiry=3600)  # 1 hour TTL
            ctx.logger.info(f"[CALIBRATION]   Set Redis: {key} = {severity_level} (TTL: 1h)")
        
        # Also store mitigation details for debugging
        details_key = f"{key}:details"
        details = {
            "mitigation": mitigation.mitigation,
            "reason": mitigation.reason,
            "timestamp": datetime.now().isoformat(),
            "source_agent": mitigation.source_agent
        }
        await redis_client.set_value(details_key, json.dumps(details), expiry=3600)
        
    except Exception as e:
        ctx.logger.error(f"[CALIBRATION] Error applying to Redis: {e}")
        ctx.logger.error(f"[CALIBRATION] Mitigation will not be enforced by middleware!")


if __name__ == "__main__":
    agent.run()<|MERGE_RESOLUTION|>--- conflicted
+++ resolved
@@ -14,14 +14,11 @@
 import httpx  # For making async API calls to Groq
 from datetime import datetime, timezone
 from uuid import uuid4
-<<<<<<< HEAD
 from pathlib import Path
 import sys
 
 # Add parent directory to path to import rag module
 sys.path.append(str(Path(__file__).parent.parent))
-=======
->>>>>>> fbb52a3a
 
 from dotenv import load_dotenv
 from uagents import Agent, Context
